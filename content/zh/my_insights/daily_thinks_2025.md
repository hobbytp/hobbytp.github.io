--- conflicted
+++ resolved
@@ -12,11 +12,10 @@
 
 ## 2025 June
 
-<<<<<<< HEAD
 ### 2025-06-17
 
 AI的越来越强大，将成为越来越大的杠杆，想不被拉下，需要尽早使用AI，并不断提升自己的技能水平。
-=======
+
 ### 2025-06-12
 
 - 今天读了[阿里云AI搜索Agentic RAG技术实践](https://mp.weixin.qq.com/s/QmvhG__82zhlAHvjRKkLrg)，这篇论文描述的RAG技术演进之路具有普遍性。而我认为，Agentic RAG 2.0 虽然和Deep Research有一定相似之处，但是前者是“工程驱动的智能协作”，而后者的目标“智能驱动的自我进化”，目标上有差异，但技术上有相互借鉴之处。
@@ -47,7 +46,6 @@
 | Grok3 | D | B |
 | R1 | D | B |
 | 元宝R1 | D | A |
->>>>>>> 27ac0114
 
 ### 2025-06-05
 
